{
 "cells": [
  {
   "cell_type": "markdown",
   "metadata": {},
   "source": [
    "# Plagiarism Detection Model\n",
    "\n",
    "Now that you've created training and test data, you are ready to define and train a model. Your goal in this notebook, will be to train a binary classification model that learns to label an answer file as either plagiarized or not, based on the features you provide the model.\n",
    "\n",
    "This task will be broken down into a few discrete steps:\n",
    "\n",
    "* Upload your data to S3.\n",
    "* Define a binary classification model and a training script.\n",
    "* Train your model and deploy it.\n",
    "* Evaluate your deployed classifier and answer some questions about your approach.\n",
    "\n",
    "To complete this notebook, you'll have to complete all given exercises and answer all the questions in this notebook.\n",
    "> All your tasks will be clearly labeled **EXERCISE** and questions as **QUESTION**.\n",
    "\n",
    "It will be up to you to explore different classification models and decide on a model that gives you the best performance for this dataset.\n",
    "\n",
    "---"
   ]
  },
  {
   "cell_type": "markdown",
   "metadata": {},
   "source": [
    "## Load Data to S3\n",
    "\n",
    "In the last notebook, you should have created two files: a `training.csv` and `test.csv` file with the features and class labels for the given corpus of plagiarized/non-plagiarized text data. \n",
    "\n",
    ">The below cells load in some AWS SageMaker libraries and creates a default bucket. After creating this bucket, you can upload your locally stored data to S3.\n",
    "\n",
    "Save your train and test `.csv` feature files, locally. To do this you can run the second notebook \"2_Plagiarism_Feature_Engineering\" in SageMaker or you can manually upload your files to this notebook using the upload icon in Jupyter Lab. Then you can upload local files to S3 by using `sagemaker_session.upload_data` and pointing directly to where the training data is saved."
   ]
  },
  {
   "cell_type": "code",
   "execution_count": null,
   "metadata": {
    "collapsed": true
   },
   "outputs": [],
   "source": [
    "import pandas as pd\n",
    "import boto3\n",
    "import sagemaker"
   ]
  },
  {
   "cell_type": "code",
   "execution_count": null,
   "metadata": {
    "collapsed": true
   },
   "outputs": [],
   "source": [
    "\"\"\"\n",
    "DON'T MODIFY ANYTHING IN THIS CELL THAT IS BELOW THIS LINE\n",
    "\"\"\"\n",
    "# session and role\n",
    "sagemaker_session = sagemaker.Session()\n",
    "role = sagemaker.get_execution_role()\n",
    "\n",
    "# create an S3 bucket\n",
    "bucket = sagemaker_session.default_bucket()"
   ]
  },
  {
   "cell_type": "markdown",
   "metadata": {},
   "source": [
    "## EXERCISE: Upload your training data to S3\n",
    "\n",
    "Specify the `data_dir` where you've saved your `train.csv` file. Decide on a descriptive `prefix` that defines where your data will be uploaded in the default S3 bucket. Finally, create a pointer to your training data by calling `sagemaker_session.upload_data` and passing in the required parameters. It may help to look at the [Session documentation](https://sagemaker.readthedocs.io/en/stable/session.html#sagemaker.session.Session.upload_data) or previous SageMaker code examples.\n",
    "\n",
    "You are expected to upload your entire directory. Later, the training script will only access the `train.csv` file."
   ]
  },
  {
   "cell_type": "code",
   "execution_count": null,
   "metadata": {
    "collapsed": true
   },
   "outputs": [],
   "source": [
    "# should be the name of directory you created to save your features data\n",
    "data_dir = None\n",
    "\n",
    "# set prefix, a descriptive name for a directory  \n",
    "prefix = None\n",
    "\n",
    "# upload all data to S3\n"
   ]
  },
  {
   "cell_type": "markdown",
   "metadata": {},
   "source": [
    "### Test cell\n",
    "\n",
    "Test that your data has been successfully uploaded. The below cell prints out the items in your S3 bucket and will throw an error if it is empty. You should see the contents of your `data_dir` and perhaps some checkpoints. If you see any other files listed, then you may have some old model files that you can delete via the S3 console (though, additional files shouldn't affect the performance of model developed in this notebook)."
   ]
  },
  {
   "cell_type": "code",
   "execution_count": null,
   "metadata": {
    "collapsed": true
   },
   "outputs": [],
   "source": [
    "\"\"\"\n",
    "DON'T MODIFY ANYTHING IN THIS CELL THAT IS BELOW THIS LINE\n",
    "\"\"\"\n",
    "# confirm that data is in S3 bucket\n",
    "empty_check = []\n",
    "for obj in boto3.resource('s3').Bucket(bucket).objects.all():\n",
    "    empty_check.append(obj.key)\n",
    "    print(obj.key)\n",
    "\n",
    "assert len(empty_check) !=0, 'S3 bucket is empty.'\n",
    "print('Test passed!')"
   ]
  },
  {
   "cell_type": "markdown",
   "metadata": {},
   "source": [
    "---\n",
    "\n",
    "# Modeling\n",
    "\n",
    "Now that you've uploaded your training data, it's time to define and train a model!\n",
    "\n",
    "The type of model you create is up to you. For a binary classification task, you can choose to go one of three routes:\n",
    "* Use a built-in classification algorithm, like LinearLearner.\n",
    "* Define a custom Scikit-learn classifier, a comparison of models can be found [here](https://scikit-learn.org/stable/auto_examples/classification/plot_classifier_comparison.html).\n",
    "* Define a custom PyTorch neural network classifier. \n",
    "\n",
    "It will be up to you to test out a variety of models and choose the best one. Your project will be graded on the accuracy of your final model. \n",
    " \n",
    "---\n",
    "\n",
    "## EXERCISE: Complete a training script \n",
    "\n",
    "To implement a custom classifier, you'll need to complete a `train.py` script. You've been given the folders `source_sklearn` and `source_pytorch` which hold starting code for a custom Scikit-learn model and a PyTorch model, respectively. Each directory has a `train.py` training script. To complete this project **you only need to complete one of these scripts**; the script that is responsible for training your final model.\n",
    "\n",
    "A typical training script:\n",
    "* Loads training data from a specified directory\n",
    "* Parses any training & model hyperparameters (ex. nodes in a neural network, training epochs, etc.)\n",
    "* Instantiates a model of your design, with any specified hyperparams\n",
    "* Trains that model \n",
    "* Finally, saves the model so that it can be hosted/deployed, later\n",
    "\n",
    "### Defining and training a model\n",
    "Much of the training script code is provided for you. Almost all of your work will be done in the `if __name__ == '__main__':` section. To complete a `train.py` file, you will:\n",
    "1. Import any extra libraries you need\n",
    "2. Define any additional model training hyperparameters using `parser.add_argument`\n",
    "2. Define a model in the `if __name__ == '__main__':` section\n",
    "3. Train the model in that same section\n",
    "\n",
    "Below, you can use `!pygmentize` to display an existing `train.py` file. Read through the code; all of your tasks are marked with `TODO` comments. \n",
    "\n",
    "**Note: If you choose to create a custom PyTorch model, you will be responsible for defining the model in the `model.py` file,** and a `predict.py` file is provided. If you choose to use Scikit-learn, you only need a `train.py` file; you may import a classifier from the `sklearn` library."
   ]
  },
  {
   "cell_type": "code",
   "execution_count": null,
   "metadata": {
    "collapsed": true
   },
   "outputs": [],
   "source": [
    "# directory can be changed to: source_sklearn or source_pytorch\n",
    "!pygmentize source_sklearn/train.py"
   ]
  },
  {
   "cell_type": "markdown",
   "metadata": {},
   "source": [
    "### Provided code\n",
    "\n",
    "If you read the code above, you can see that the starter code includes a few things:\n",
    "* Model loading (`model_fn`) and saving code\n",
    "* Getting SageMaker's default hyperparameters\n",
    "* Loading the training data by name, `train.csv` and extracting the features and labels, `train_x`, and `train_y`\n",
    "\n",
    "If you'd like to read more about model saving with [joblib for sklearn](https://scikit-learn.org/stable/modules/model_persistence.html) or with [torch.save](https://pytorch.org/tutorials/beginner/saving_loading_models.html), click on the provided links."
   ]
  },
  {
   "cell_type": "markdown",
   "metadata": {},
   "source": [
    "---\n",
    "# Create an Estimator\n",
    "\n",
    "When a custom model is constructed in SageMaker, an entry point must be specified. This is the Python file which will be executed when the model is trained; the `train.py` function you specified above. To run a custom training script in SageMaker, construct an estimator, and fill in the appropriate constructor arguments:\n",
    "\n",
<<<<<<< HEAD
    "* **entry_point**: The path to the Python script SageMaker runs for training and prediction.\n",
    "* **source_dir**: The path to the training script directory `source_sklearn` OR `source_pytorch`.\n",
=======
    "* **entry_point**: The path to the Python script SageMaker runs for training.\n",
    "* **source_dir**: The path to the training script directory `train_sklearn` OR `train_pytorch`.\n",
>>>>>>> adc86b44
    "* **role**: Role ARN, which was specified, above.\n",
    "* **train_instance_count**: The number of training instances (should be left at 1).\n",
    "* **train_instance_type**: The type of SageMaker instance for training. Note: Because Scikit-learn does not natively support GPU training, Sagemaker Scikit-learn does not currently support training on GPU instance types.\n",
    "* **sagemaker_session**: The session used to train on Sagemaker.\n",
    "* **hyperparameters** (optional): A dictionary `{'name':value, ..}` passed to the train function as hyperparameters.\n",
    "\n",
    "Note: For a PyTorch model, there is another optional argument **framework_version**, which you can set to the latest version of PyTorch, `1.0`.\n",
    "\n",
    "## EXERCISE: Define a Scikit-learn or PyTorch estimator\n",
    "\n",
    "To import your desired estimator, use one of the following lines:\n",
    "```\n",
    "from sagemaker.sklearn.estimator import SKLearn\n",
    "```\n",
    "```\n",
    "from sagemaker.pytorch import PyTorch\n",
    "```"
   ]
  },
  {
   "cell_type": "code",
   "execution_count": null,
   "metadata": {
    "collapsed": true
   },
   "outputs": [],
   "source": [
    "\n",
    "# your import and estimator code, here\n"
   ]
  },
  {
   "cell_type": "markdown",
   "metadata": {},
   "source": [
    "## EXERCISE: Train the estimator\n",
    "\n",
    "Train your estimator on the training data stored in S3. This should create a training job that you can monitor in your SageMaker console."
   ]
  },
  {
   "cell_type": "code",
   "execution_count": null,
   "metadata": {
    "collapsed": true
   },
   "outputs": [],
   "source": [
    "%%time\n",
    "\n",
    "# Train your estimator on S3 training data\n",
    "\n"
   ]
  },
  {
   "cell_type": "markdown",
   "metadata": {},
   "source": [
    "## EXERCISE: Deploy the trained model\n",
    "\n",
    "After training, deploy your model to create a `predictor`. If you're using a PyTorch model, you'll need to create a trained `PyTorchModel` that accepts the trained `<model>.model_data` as an input parameter and points to the provided `source_pytorch/predict.py` file as an entry point. \n",
    "\n",
    "To deploy a trained model, you'll use `<model>.deploy`, which takes in two arguments:\n",
    "* **initial_instance_count**: The number of deployed instances (1).\n",
    "* **instance_type**: The type of SageMaker instance for deployment.\n",
    "\n",
    "Note: If you run into an instance error, it may be because you chose the wrong training or deployment instance_type. It may help to refer to your previous exercise code to see which types of instances we used."
   ]
  },
  {
   "cell_type": "code",
   "execution_count": null,
   "metadata": {
    "collapsed": true
   },
   "outputs": [],
   "source": [
    "%%time\n",
    "\n",
    "# uncomment, if needed\n",
    "# from sagemaker.pytorch import PyTorchModel\n",
    "\n",
    "\n",
    "# deploy your model to create a predictor\n",
    "predictor = None\n"
   ]
  },
  {
   "cell_type": "markdown",
   "metadata": {},
   "source": [
    "---\n",
    "# Evaluating Your Model\n",
    "\n",
    "Once your model is deployed, you can see how it performs when applied to our test data.\n",
    "\n",
    "The provided cell below, reads in the test data, assuming it is stored locally in `data_dir` and named `test.csv`. The labels and features are extracted from the `.csv` file."
   ]
  },
  {
   "cell_type": "code",
   "execution_count": null,
   "metadata": {
    "collapsed": true
   },
   "outputs": [],
   "source": [
    "\"\"\"\n",
    "DON'T MODIFY ANYTHING IN THIS CELL THAT IS BELOW THIS LINE\n",
    "\"\"\"\n",
    "import os\n",
    "\n",
    "# read in test data, assuming it is stored locally\n",
    "test_data = pd.read_csv(os.path.join(data_dir, \"test.csv\"), header=None, names=None)\n",
    "\n",
    "# labels are in the first column\n",
    "test_y = test_data.iloc[:,0]\n",
    "test_x = test_data.iloc[:,1:]"
   ]
  },
  {
   "cell_type": "markdown",
   "metadata": {},
   "source": [
    "## EXERCISE: Determine the accuracy of your model\n",
    "\n",
    "Use your deployed `predictor` to generate predicted, class labels for the test data. Compare those to the *true* labels, `test_y`, and calculate the accuracy as a value between 0 and 1.0 that indicates the fraction of test data that your model classified correctly. You may use [sklearn.metrics](https://scikit-learn.org/stable/modules/classes.html#module-sklearn.metrics) for this calculation.\n",
    "\n",
    "**To pass this project, your model should get at least 90% test accuracy.**"
   ]
  },
  {
   "cell_type": "code",
   "execution_count": null,
   "metadata": {
    "collapsed": true
   },
   "outputs": [],
   "source": [
    "# First: generate predicted, class labels\n",
    "test_y_preds = None\n",
    "\n",
    "\n",
    "\"\"\"\n",
    "DON'T MODIFY ANYTHING IN THIS CELL THAT IS BELOW THIS LINE\n",
    "\"\"\"\n",
    "# test that your model generates the correct number of labels\n",
    "assert len(test_y_preds)==len(test_y), 'Unexpected number of predictions.'\n",
    "print('Test passed!')"
   ]
  },
  {
   "cell_type": "code",
   "execution_count": null,
   "metadata": {
    "collapsed": true
   },
   "outputs": [],
   "source": [
    "# Second: calculate the test accuracy\n",
    "accuracy = None\n",
    "\n",
    "print(accuracy)\n",
    "\n",
    "\n",
    "## print out the array of predicted and true labels, if you want\n",
    "print('\\nPredicted class labels: ')\n",
    "print(test_y_preds)\n",
    "print('\\nTrue class labels: ')\n",
    "print(test_y.values)"
   ]
  },
  {
   "cell_type": "markdown",
   "metadata": {},
   "source": [
    "### Question 1: How many false positives and false negatives did your model produce, if any? And why do you think this is?"
   ]
  },
  {
   "cell_type": "markdown",
   "metadata": {},
   "source": [
    "** Answer**: \n"
   ]
  },
  {
   "cell_type": "markdown",
   "metadata": {},
   "source": [
    "### Question 2: How did you decide on the type of model to use? "
   ]
  },
  {
   "cell_type": "markdown",
   "metadata": {},
   "source": [
    "** Answer**:\n",
    "\n"
   ]
  },
  {
   "cell_type": "markdown",
   "metadata": {},
   "source": [
    "----\n",
    "## EXERCISE: Clean up Resources\n",
    "\n",
    "After you're done evaluating your model, **delete your model endpoint**. You can do this with a call to `.delete_endpoint()`. You need to show, in this notebook, that the endpoint was deleted. Any other resources, you may delete from the AWS console, and you will find more instructions on cleaning up all your resources, below."
   ]
  },
  {
   "cell_type": "code",
   "execution_count": null,
   "metadata": {
    "collapsed": true
   },
   "outputs": [],
   "source": [
    "# uncomment and fill in the line below!\n",
    "# <name_of_deployed_predictor>.delete_endpoint()\n"
   ]
  },
  {
   "cell_type": "markdown",
   "metadata": {},
   "source": [
    "### Deleting S3 bucket\n",
    "\n",
    "When you are *completely* done with training and testing models, you can also delete your entire S3 bucket. If you do this before you are done training your model, you'll have to recreate your S3 bucket and upload your training data again."
   ]
  },
  {
   "cell_type": "code",
   "execution_count": null,
   "metadata": {
    "collapsed": true
   },
   "outputs": [],
   "source": [
    "# deleting bucket, uncomment lines below\n",
    "\n",
    "# bucket_to_delete = boto3.resource('s3').Bucket(bucket)\n",
    "# bucket_to_delete.objects.all().delete()"
   ]
  },
  {
   "cell_type": "markdown",
   "metadata": {},
   "source": [
    "### Deleting all your models and instances\n",
    "\n",
    "When you are _completely_ done with this project and do **not** ever want to revisit this notebook, you can choose to delete all of your SageMaker notebook instances and models by following [these instructions](https://docs.aws.amazon.com/sagemaker/latest/dg/ex1-cleanup.html). Before you delete this notebook instance, I recommend at least downloading a copy and saving it, locally."
   ]
  },
  {
   "cell_type": "markdown",
   "metadata": {},
   "source": [
    "---\n",
    "## Further Directions\n",
    "\n",
    "There are many ways to improve or add on to this project to expand your learning or make this more of a unique project for you. A few ideas are listed below:\n",
    "* Train a classifier to predict the *category* (1-3) of plagiarism and not just plagiarized (1) or not (0).\n",
    "* Utilize a different and larger dataset to see if this model can be extended to other types of plagiarism.\n",
    "* Use language or character-level analysis to find different (and more) similarity features.\n",
    "* Write a complete pipeline function that accepts a source text and submitted text file, and classifies the submitted text as plagiarized or not.\n",
    "* Use API Gateway and a lambda function to deploy your model to a web application.\n",
    "\n",
    "These are all just options for extending your work. If you've completed all the exercises in this notebook, you've completed a real-world application, and can proceed to submit your project. Great job!"
   ]
  }
 ],
 "metadata": {
  "kernelspec": {
   "display_name": "Python [conda env:ai]",
   "language": "python",
   "name": "conda-env-ai-py"
  },
  "language_info": {
   "codemirror_mode": {
    "name": "ipython",
    "version": 3
   },
   "file_extension": ".py",
   "mimetype": "text/x-python",
   "name": "python",
   "nbconvert_exporter": "python",
   "pygments_lexer": "ipython3",
   "version": "3.5.4"
  }
 },
 "nbformat": 4,
 "nbformat_minor": 2
}<|MERGE_RESOLUTION|>--- conflicted
+++ resolved
@@ -147,7 +147,7 @@
     "\n",
     "## EXERCISE: Complete a training script \n",
     "\n",
-    "To implement a custom classifier, you'll need to complete a `train.py` script. You've been given the folders `source_sklearn` and `source_pytorch` which hold starting code for a custom Scikit-learn model and a PyTorch model, respectively. Each directory has a `train.py` training script. To complete this project **you only need to complete one of these scripts**; the script that is responsible for training your final model.\n",
+    "To implement a custom classifier, you'll need to complete a `train.py` script. You've been given the folders `train_sklearn` and `train_pytorch` which hold starting code for a custom Scikit-learn model and a PyTorch model, respectively. Each directory has a `train.py` training script. To complete this project **you only need to complete one of these scripts**; the script that is responsible for training your final model.\n",
     "\n",
     "A typical training script:\n",
     "* Loads training data from a specified directory\n",
@@ -171,13 +171,11 @@
   {
    "cell_type": "code",
    "execution_count": null,
-   "metadata": {
-    "collapsed": true
-   },
-   "outputs": [],
-   "source": [
-    "# directory can be changed to: source_sklearn or source_pytorch\n",
-    "!pygmentize source_sklearn/train.py"
+   "metadata": {},
+   "outputs": [],
+   "source": [
+    "# directory can be changed to: train_sklearn or train_pytorch\n",
+    "!pygmentize train_sklearn/train.py"
    ]
   },
   {
@@ -203,13 +201,8 @@
     "\n",
     "When a custom model is constructed in SageMaker, an entry point must be specified. This is the Python file which will be executed when the model is trained; the `train.py` function you specified above. To run a custom training script in SageMaker, construct an estimator, and fill in the appropriate constructor arguments:\n",
     "\n",
-<<<<<<< HEAD
-    "* **entry_point**: The path to the Python script SageMaker runs for training and prediction.\n",
-    "* **source_dir**: The path to the training script directory `source_sklearn` OR `source_pytorch`.\n",
-=======
     "* **entry_point**: The path to the Python script SageMaker runs for training.\n",
     "* **source_dir**: The path to the training script directory `train_sklearn` OR `train_pytorch`.\n",
->>>>>>> adc86b44
     "* **role**: Role ARN, which was specified, above.\n",
     "* **train_instance_count**: The number of training instances (should be left at 1).\n",
     "* **train_instance_type**: The type of SageMaker instance for training. Note: Because Scikit-learn does not natively support GPU training, Sagemaker Scikit-learn does not currently support training on GPU instance types.\n",
@@ -270,7 +263,7 @@
    "source": [
     "## EXERCISE: Deploy the trained model\n",
     "\n",
-    "After training, deploy your model to create a `predictor`. If you're using a PyTorch model, you'll need to create a trained `PyTorchModel` that accepts the trained `<model>.model_data` as an input parameter and points to the provided `source_pytorch/predict.py` file as an entry point. \n",
+    "After training, deploy your model to create a `predictor`. If you're using a PyTorch model, you'll need to create a trained `PyTorchModel` that accepts the trained `<model>.model_data` as an input parameter and points to the provided `train_pytorch/predict.py` file as an entry point. \n",
     "\n",
     "To deploy a trained model, you'll use `<model>.deploy`, which takes in two arguments:\n",
     "* **initial_instance_count**: The number of deployed instances (1).\n",
@@ -282,9 +275,7 @@
   {
    "cell_type": "code",
    "execution_count": null,
-   "metadata": {
-    "collapsed": true
-   },
+   "metadata": {},
    "outputs": [],
    "source": [
     "%%time\n",
@@ -344,9 +335,7 @@
   {
    "cell_type": "code",
    "execution_count": null,
-   "metadata": {
-    "collapsed": true
-   },
+   "metadata": {},
    "outputs": [],
    "source": [
     "# First: generate predicted, class labels\n",
